{
  "name": "y-webrtc",
  "version": "10.1.2",
  "description": "WebRTC provider for Yjs",
  "main": "./dist/y-webrtc.cjs",
  "module": "./src/y-webrtc.js",
  "sideEffects": false,
  "scripts": {
    "start": "node ./bin/server.js",
    "debug": "concurrently 'http-server -o index.html' 'npm run watch'",
    "demo": "concurrently 'http-server -o demo/index.html' 'npm run watch'",
    "dist": "rm -rf dist && rollup -c",
    "watch": "rollup -wc",
    "lint": "standard && tsc",
    "preversion": "npm run lint && npm run dist"
  },
  "bin": {
    "y-webrtc-signaling": "./bin/server.js"
  },
  "files": [
    "dist/*",
    "bin/*",
    "src/*"
  ],
  "repository": {
    "type": "git",
    "url": "git+https://github.com/yjs/y-webrtc.git"
  },
  "keywords": [
    "Yjs"
  ],
  "author": "Kevin Jahns <kevin.jahns@protonmail.com>",
  "license": "MIT",
  "bugs": {
    "url": "https://github.com/yjs/y-webrtc/issues"
  },
  "homepage": "https://github.com/yjs/y-webrtc#readme",
  "standard": {
    "ignore": [
      "/dist",
      "/node_modules"
    ]
  },
  "dependencies": {
<<<<<<< HEAD
    "lib0": "^0.2.20",
=======
    "lib0": "^0.2.15",
>>>>>>> 9dced013
    "simple-peer": "^9.6.2",
    "y-protocols": "^0.2.0"
  },
  "devDependencies": {
    "@rollup/plugin-commonjs": "^11.0.1",
    "@rollup/plugin-node-resolve": "^7.0.0",
    "concurrently": "^5.1.0",
    "http-server": "^0.12.1",
    "rollup": "^1.30.1",
    "rollup-cli": "^1.0.9",
    "rollup-plugin-terser": "^5.2.0",
    "standard": "^12.0.1",
    "typescript": "^3.7.5",
    "yjs": "^13.0.4"
  },
  "peerDependenies": {
    "yjs": "^13.0.0"
  },
  "optionalDependencies": {
    "ws": "^7.2.0"
  },
  "engines": {
    "node": ">=10"
  }
}<|MERGE_RESOLUTION|>--- conflicted
+++ resolved
@@ -42,11 +42,7 @@
     ]
   },
   "dependencies": {
-<<<<<<< HEAD
     "lib0": "^0.2.20",
-=======
-    "lib0": "^0.2.15",
->>>>>>> 9dced013
     "simple-peer": "^9.6.2",
     "y-protocols": "^0.2.0"
   },
